--- conflicted
+++ resolved
@@ -40,28 +40,7 @@
     const isStream = extractIsStream(req);
 
     // Get the appropriate provider
-<<<<<<< HEAD
     const provider = getProvider(model, echoControlService, isStream, req.path);
-=======
-    const provider = getProvider(
-      model,
-      echoControlService,
-      isStream,
-      forwardingPath
-    );
-
-    // Validate streaming support
-    if (!provider.supportsStream() && isStream) {
-      logger.error(`Model does not support streaming: ${model}`);
-      res.status(422).json({
-        error: `Model ${model} does not support streaming.`,
-      });
-      logMetric('model.does_not_support_streaming', 1, {
-        model: model || 'undefined',
-      });
-      throw new UnknownModelError('Invalid model');
-    }
->>>>>>> 7585a9c9
 
     // Format authentication headers
     const authenticatedHeaders = provider.formatAuthHeaders(processedHeaders);
