--- conflicted
+++ resolved
@@ -42,18 +42,7 @@
     "open": "^9.1.0"
   },
   "devDependencies": {
-<<<<<<< HEAD
-    "@types/express": "^4.17.21",
-    "@types/inquirer": "^9.0.0",
-    "@types/node": "^20.0.0",
-    "@typescript-eslint/eslint-plugin": "^8.33.1",
-    "@typescript-eslint/parser": "^8.33.1",
-    "@vitest/coverage-v8": "^2.0.0",
-    "dotenv": "^16.0.0",
-    "eslint": "^8.57.1",
-    "express": "^4.18.0",
-    "vitest": "^2.0.0"
-=======
+    "vitest": "^2.0.0",
     "@types/express": "^5.0.3",
     "@types/inquirer": "^9.0.8",
     "@types/jest": "^30.0.0",
@@ -63,11 +52,7 @@
     "dotenv": "^16.5.0",
     "eslint": "^9.29.0",
     "express": "^5.1.0",
-    "jest": "^30.0.0",
-    "jest-util": "^30.0.0",
-    "ts-jest": "^29.4.0",
     "typescript": "^5.8.3"
->>>>>>> 225003af
   },
   "files": [
     "dist/**/*"
