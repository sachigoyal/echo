--- conflicted
+++ resolved
@@ -169,13 +169,9 @@
     case ProviderType.OPENAI_IMAGES:
       return new OpenAIImageProvider(stream, model);
     case ProviderType.GEMINI_VEO:
-<<<<<<< HEAD
       return new GeminiVeoProvider(stream, model);
-=======
-      return new GeminiVeoProvider(echoControlService, stream, model);
     case ProviderType.VERTEX_AI:
-      return new VertexAIProvider(echoControlService, stream, model);
->>>>>>> a6269fe1
+      return new VertexAIProvider(stream, model);
     default:
       throw new Error(`Unknown provider type: ${type}`);
   }
