--- conflicted
+++ resolved
@@ -138,32 +138,6 @@
     return;
   }
 
-<<<<<<< HEAD
-  const ethereumBalanceAmount = bigIntToDecimal(
-    ethereumBalance.amount.amount,
-    ethereumBalance.amount.decimals
-  );
-  logger.info(`Ethereum balance is ${ethereumBalanceAmount.toNumber()} ETH`, {
-    amount: ethereumBalanceAmount.toNumber(),
-    address: smartAccount.address,
-  });
-  const baseUsdcBalanceAmount = usdcBigIntToDecimal(
-    baseUsdcBalance.amount.amount
-  );
-  logger.info(`Base USDC balance is ${baseUsdcBalanceAmount.toNumber()} USD`, {
-    amount: baseUsdcBalanceAmount.toNumber(),
-    address: smartAccount.address,
-  });
-
-  const ETH_WARNING_THRESHOLD = process.env.ETH_WARNING_THRESHOLD || 0.0001;
-  const BASE_USDC_WARNING_THRESHOLD =
-    process.env.BASE_USDC_TRANSFER_THRESHOLD || 5;
-
-  if (ethereumBalanceAmount.lessThan(new Decimal(ETH_WARNING_THRESHOLD))) {
-    logger.error(
-      '[Critical] Ethereum balance is less than 0.0001, skipping fundRepo event'
-    );
-=======
   const ethereumBalanceAmount = ethereumBalance.amount.amount;
   const ethBalanceFormatted = formatUnits(ethereumBalanceAmount, ethereumBalance.amount.decimals);
   logger.info(`Ethereum balance is ${ethBalanceFormatted} ETH`, {
@@ -190,7 +164,6 @@
   if (ethereumBalanceAmount < ETH_WARNING_THRESHOLD) {
     const readableEthWarningThreshold = formatUnits(ETH_WARNING_THRESHOLD, ethereumBalance.amount.decimals);
     logger.error(`[Critical] Ethereum balance is less than ${readableEthWarningThreshold} ETH, skipping fundRepo event`);
->>>>>>> ed2ac972
     logMetric('fund_repo.ethereum_balance_running_low', 1, {
       amount: ethBalanceFormatted,
       address: smartAccount.address,
@@ -198,25 +171,11 @@
     return;
   }
 
-<<<<<<< HEAD
-  if (
-    baseUsdcBalanceAmount.lessThan(new Decimal(BASE_USDC_WARNING_THRESHOLD))
-  ) {
-    logger.info(
-      `Base USDC balance is less than ${BASE_USDC_WARNING_THRESHOLD}, skipping fundRepo event`
-    );
-    return;
-  }
-  logger.info(
-    `Base USDC balance is ${baseUsdcBalanceAmount.toNumber()} USD, funding repo`
-  );
-=======
   if (baseUsdcBalanceAmount < BASE_USDC_WARNING_THRESHOLD) {
     logger.info('Base USDC balance is less than threshold, skipping fundRepo event');
     return;
   }
   logger.info(`Base USDC balance is ${usdcBalanceFormatted} USD, funding repo`);
->>>>>>> ed2ac972
 
   await safeFundRepo(Number(usdcBalanceFormatted));
 }