import { existsSync } from 'fs';
import { join } from 'path';
import type {
  ApiKeyValidationResult,
  EchoApp,
  Transaction,
  TransactionRequest,
  User,
} from '../types';
import { EchoDbService } from './DbService';

import { Decimal } from '@prisma/client/runtime/library';
import { PaymentRequiredError, UnauthorizedError } from '../errors/http';
import { PrismaClient, SpendPool } from '../generated/prisma';
import logger from '../logger';
import { EarningsService } from './EarningsService';
import FreeTierService from './FreeTierService';

export class EchoControlService {
  private readonly db: PrismaClient;
  private readonly dbService: EchoDbService;
  private readonly freeTierService: FreeTierService;
  private earningsService: EarningsService;
  private readonly apiKey: string;
  private authResult: ApiKeyValidationResult | null = null;
  private markUpAmount: Decimal | null = null;
  private markUpId: string | null = null;
  private referralAmount: Decimal | null = null;
  private referrerRewardId: string | null = null;
  private referralCodeId: string | null = null;
  private freeTierSpendPool: SpendPool | null = null;

  constructor(db: PrismaClient, apiKey: string) {
    // Check if the generated Prisma client exists
    const generatedPrismaPath = join(__dirname, 'generated', 'prisma');
    if (!existsSync(generatedPrismaPath)) {
      throw new Error(
        `Generated Prisma client not found at ${generatedPrismaPath}. ` +
          'Please run "npm run copy-prisma" to copy the generated client from echo-control.'
      );
    }

    this.apiKey = apiKey;
    this.db = db;
    this.dbService = new EchoDbService(this.db);
    this.freeTierService = new FreeTierService(this.db);
    this.earningsService = new EarningsService(this.db);
  }

  /**
   * Verify API key against the database and cache the authentication result
   * Uses centralized logic from EchoDbService
   */
  async verifyApiKey(): Promise<ApiKeyValidationResult | null> {
    try {
      this.authResult = await this.dbService.validateApiKey(this.apiKey);
    } catch (error) {
      logger.error(`Error verifying API key: ${error}`);
      return null;
    }

    const markupData = await this.earningsService.getEarningsData(
      this.authResult,
      this.getEchoAppId() ?? ''
    );
    this.markUpAmount = markupData.markUpAmount;
    this.markUpId = markupData.markUpId;
    this.referrerRewardId = markupData.referralId;
    this.referralAmount = markupData.referralAmount;

    const echoAppId = this.authResult?.echoAppId;
    const userId = this.authResult?.userId;

    if (echoAppId && userId) {
      this.referralCodeId = await this.dbService.getReferralCodeForUser(
        userId,
        echoAppId
      );
    }

    return this.authResult;
  }

  /**
   * Get the cached authentication result
   */
  getAuthResult(): ApiKeyValidationResult | null {
    return this.authResult;
  }

  /**
   * Get the user ID from cached authentication result
   */
  getUserId(): string | null {
    return this.authResult?.userId ?? null;
  }

  /**
   * Get the echo app ID from cached authentication result
   */
  getEchoAppId(): string | null {
    return this.authResult?.echoAppId ?? null;
  }

  /**
   * Get the user from cached authentication result
   */
  getUser(): User | null {
    return this.authResult?.user ?? null;
  }

  /**
   * Get the echo app from cached authentication result
   */
  getEchoApp(): EchoApp | null {
    return this.authResult?.echoApp ?? null;
  }

  /**
   * Get balance for the authenticated user directly from the database
   * Uses centralized logic from EchoDbService
   */
  async getBalance(): Promise<number> {
    try {
      if (!this.authResult) {
        logger.error('No authentication result available');
        return 0;
      }

      const { userId } = this.authResult;
      const balance = await this.dbService.getBalance(userId);

      return balance.balance;
    } catch (error) {
      logger.error(`Error fetching balance: ${error}`);
      return 0;
    }
  }

  /**
   * Create an LLM transaction record directly in the database
   * Uses centralized logic from EchoDbService
   */
  async createTransaction(
    transaction: Transaction,
    maxCost: Decimal
  ): Promise<void> {
    try {
      if (!this.authResult) {
        logger.error('No authentication result available');
        return;
      }

      if (!this.markUpAmount) {
        logger.error('Error Fetching Markup Amount');
        return;
      }

      if (this.freeTierSpendPool) {
        await this.createFreeTierTransaction(transaction);
        return;
      } else {
        await this.createPaidTransaction(transaction, maxCost);
        return;
      }
    } catch (error) {
      logger.error(`Error creating transaction: ${error}`);
    }
  }

  async getOrNoneFreeTierSpendPool(
    userId: string,
    appId: string
  ): Promise<{ spendPool: SpendPool; effectiveBalance: number } | null> {
    const fetchSpendPoolInfo =
      await this.freeTierService.getOrNoneFreeTierSpendPool(appId, userId);
    if (fetchSpendPoolInfo) {
      this.freeTierSpendPool = fetchSpendPoolInfo.spendPool;
      return {
        spendPool: fetchSpendPoolInfo.spendPool,
        effectiveBalance: fetchSpendPoolInfo.effectiveBalance,
      };
    }
    return null;
  }

  async computeTransactionCosts(
    transaction: Transaction,
    referralCodeId: string | null
  ): Promise<{
    rawTransactionCost: Decimal;
    totalTransactionCost: Decimal;
    totalAppProfit: Decimal;
    referralProfit: Decimal;
    markUpProfit: Decimal;
  }> {
    if (!this.markUpAmount) {
      logger.error('User has not authenticated');
      throw new UnauthorizedError('User has not authenticated');
    }

    if (!this.referralAmount) {
      logger.error('Referral amount not found');
      throw new UnauthorizedError('Referral amount not found');
    }

    const markUpDecimal = this.markUpAmount.minus(1);
    const referralDecimal = this.referralAmount.minus(1);

    if (markUpDecimal.lessThan(0.0)) {
      logger.error('App markup must be greater than 1.0');
      throw new UnauthorizedError('App markup must be greater than 1.0');
    }

    if (referralDecimal.lessThan(0.0)) {
      logger.error('Referral amount must be greater than 1.0');
      throw new UnauthorizedError('Referral amount must be greater than 1.0');
    }

    const totalAppProfitDecimal =
      transaction.rawTransactionCost.mul(markUpDecimal);

    // If there is a referral code, calculate the referral profit
    // Otherwise, set the referral profit to 0
    const referralProfitDecimal = referralCodeId
      ? totalAppProfitDecimal.mul(referralDecimal)
      : new Decimal(0);

    const markUpProfitDecimal = totalAppProfitDecimal.minus(
      referralProfitDecimal
    );
    const totalTransactionCostDecimal = transaction.rawTransactionCost.plus(
      totalAppProfitDecimal
    );

    // Return Decimal values directly
    return {
      rawTransactionCost: transaction.rawTransactionCost,
      totalTransactionCost: totalTransactionCostDecimal,
      totalAppProfit: totalAppProfitDecimal,
      referralProfit: referralProfitDecimal,
      markUpProfit: markUpProfitDecimal,
    };
  }
  async createFreeTierTransaction(transaction: Transaction): Promise<void> {
    if (!this.authResult) {
      logger.error('No authentication result available');
      throw new UnauthorizedError('No authentication result available');
    }

    if (!this.freeTierSpendPool) {
      logger.error('No free tier spend pool available');
      throw new PaymentRequiredError('No free tier spend pool available');
    }

    const { userId, echoAppId, apiKeyId } = this.authResult;
    if (!userId || !echoAppId) {
      logger.error('Missing required user or app information');
      throw new UnauthorizedError('Missing required user or app information');
    }

    const {
      rawTransactionCost,
      totalTransactionCost,
      totalAppProfit,
      referralProfit,
      markUpProfit,
    } = await this.computeTransactionCosts(transaction, this.referralCodeId);

    const transactionData: TransactionRequest = {
      totalCost: totalTransactionCost,
      appProfit: totalAppProfit,
      markUpProfit: markUpProfit,
      referralProfit: referralProfit,
      rawTransactionCost: rawTransactionCost,
      metadata: transaction.metadata,
      status: transaction.status,
      userId: userId,
      echoAppId: echoAppId,
      ...(apiKeyId && { apiKeyId }),
      ...(this.markUpId && { markUpId: this.markUpId }),
      ...(this.freeTierSpendPool.id && {
        spendPoolId: this.freeTierSpendPool.id,
      }),
      ...(this.referralCodeId && { referralCodeId: this.referralCodeId }),
      ...(this.referrerRewardId && { referrerRewardId: this.referrerRewardId }),
    };

    await this.freeTierService.createFreeTierTransaction(
      transactionData,
      this.freeTierSpendPool.id
    );
  }

  async createPaidTransaction(
    transaction: Transaction,
    maxCost: Decimal
  ): Promise<void> {
    if (!this.authResult) {
      logger.error('No authentication result available');
      throw new UnauthorizedError('No authentication result available');
    }

    const {
      rawTransactionCost,
      totalTransactionCost,
      totalAppProfit,
      referralProfit,
      markUpProfit,
    } = await this.computeTransactionCosts(transaction, this.referralCodeId);

    logger.info(
      `Transaction cost: ${rawTransactionCost}, Max cost: ${maxCost}`
    );
    if (rawTransactionCost.greaterThan(maxCost)) {
<<<<<<< HEAD
      logger.warn(` Difference: ${rawTransactionCost.minus(maxCost)}`);
=======
      logger.info(` Difference: ${rawTransactionCost.minus(maxCost)}`);
>>>>>>> 293fd59b
    }

    const { userId, echoAppId, apiKeyId } = this.authResult;

    const transactionData: TransactionRequest = {
      totalCost: totalTransactionCost,
      appProfit: totalAppProfit,
      markUpProfit: markUpProfit,
      referralProfit: referralProfit,
      rawTransactionCost: rawTransactionCost,
      metadata: transaction.metadata,
      status: transaction.status,
      userId: userId,
      echoAppId: echoAppId,
      ...(apiKeyId && { apiKeyId }),
      ...(this.markUpId && { markUpId: this.markUpId }),
      ...(this.referralCodeId && { referralCodeId: this.referralCodeId }),
      ...(this.referrerRewardId && { referrerRewardId: this.referrerRewardId }),
    };

    await this.dbService.createPaidTransaction(transactionData);
  }
}<|MERGE_RESOLUTION|>--- conflicted
+++ resolved
@@ -313,11 +313,7 @@
       `Transaction cost: ${rawTransactionCost}, Max cost: ${maxCost}`
     );
     if (rawTransactionCost.greaterThan(maxCost)) {
-<<<<<<< HEAD
-      logger.warn(` Difference: ${rawTransactionCost.minus(maxCost)}`);
-=======
       logger.info(` Difference: ${rawTransactionCost.minus(maxCost)}`);
->>>>>>> 293fd59b
     }
 
     const { userId, echoAppId, apiKeyId } = this.authResult;
