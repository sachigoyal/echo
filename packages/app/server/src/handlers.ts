--- conflicted
+++ resolved
@@ -146,18 +146,6 @@
     await transfer(authPayload.from as `0x${string}`, refundAmountUsdcBigInt);
   }
 
-<<<<<<< HEAD
-  // fund repo amount should be: 
-
-  // - Total paid up front
-  // - minus transaction cost
-  // - minus refund amount
-  // - which leaves only the profit margin generated. (this should be 0)
-
-
-  await safeFundRepo(paymentAmountDecimal.toNumber());
-
-=======
   const markUpAmount = transactionCostWithMarkup.minus(
     transaction.rawTransactionCost
   );
@@ -170,7 +158,6 @@
       // Don't re-throw - repo funding is not critical to the transaction
     }
   }
->>>>>>> 52138891
 }
 
 export async function handleX402Request({
@@ -225,10 +212,6 @@
       transactionResult.transaction,
       payload
     );
-<<<<<<< HEAD
-
-=======
->>>>>>> 52138891
   } catch (error) {
     await refund(paymentAmountDecimal, payload);
   }
