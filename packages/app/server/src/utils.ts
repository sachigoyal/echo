--- conflicted
+++ resolved
@@ -158,12 +158,7 @@
 }
 
 export async function getSmartAccount(): Promise<{
-<<<<<<< HEAD
-  smartAccount: SmartAccount;
-=======
-  cdp: CdpClient;
   smartAccount: EvmSmartAccount;
->>>>>>> e09c6616
 }> {
   const cdp = new CdpClient();
   const owner = await cdp.evm.getOrCreateAccount({
