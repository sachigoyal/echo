--- conflicted
+++ resolved
@@ -52,13 +52,7 @@
 
   return (
     <HydrateClient>
-<<<<<<< HEAD
-      <ActivityContextProvider
-        creationDate={app.createdAt}
-      >
-=======
       <ActivityContextProvider creationDate={app.createdAt}>
->>>>>>> 68660aae
         <ActivityContainer>
           <ErrorBoundary
             fallback={<p>There was an error loading the activity data</p>}
