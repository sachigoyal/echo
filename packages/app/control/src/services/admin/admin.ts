import z from 'zod';

import { mintCreditsToUser, mintCreditsToUserSchema } from '../credits/mint';

import { db } from '@/lib/db';

<<<<<<< HEAD
import { ReferralCodeType } from '@/types/referral-code';

=======
>>>>>>> 9eeb3c07
import type { EchoApp, User } from '@/generated/prisma';

import {
  getUserEarningsAggregates,
  getAppTransactionAggregates,
  getAllUsersEarningsAggregates,
  getAllUsersEarningsAggregatesPaginated,
  getAppEarningsAcrossAllUsers,
} from './user-earnings';

import {
  getUserSpendingAggregates,
  getAppSpendingAggregates,
  getAllUsersSpendingAggregates,
  getAllUsersSpendingAggregatesPaginated,
  getAppSpendingAcrossAllUsers,
} from './user-spending';

import {
  getAppTransactionsPaginated,
  getAppTransactionTotals,
} from './app-transactions';

import {
  getUserTransactionsPaginated,
  getUserTransactionTotals,
} from './user-transactions';

export const isAdmin = async (userId: string) => {
  const user = await db.user.findUnique({
    where: { id: userId },
  });

  return user?.admin;
};

export async function adminGetUsers(): Promise<User[]> {
  return await db.user.findMany();
}

export async function adminGetAppsForUser(userId: string): Promise<EchoApp[]> {
  return await db.echoApp.findMany({
    where: {
      appMemberships: {
        some: {
          userId: userId,
          role: 'owner',
        },
      },
    },
  });
}

export async function adminMintCreditsToUser(
  input: z.infer<typeof mintCreditsToUserSchema>
) {
  return await mintCreditsToUser(input);
}

export const adminMintCreditReferralCodeSchema = z.object({
  amountInDollars: z.number().positive('Amount must be positive'),
  expiresAt: z
    .date()
    .optional()
    .default(new Date(Date.now() + 365 * 24 * 60 * 60 * 1000)),
  maxUses: z
    .number()
    .int()
    .positive('Max uses must be a positive integer')
    .optional(),
  maxUsesPerUser: z
    .number()
    .int()
    .positive('Max uses per user must be a positive integer')
    .optional(),
});

export async function adminMintCreditReferralCode(
  input: z.infer<typeof adminMintCreditReferralCodeSchema>
) {
  const code = crypto.randomUUID();

  const { amountInDollars, expiresAt, maxUses, maxUsesPerUser } = input;

  const referralCode = await db.creditGrantCode.create({
    data: {
      code,
      grantAmount: amountInDollars,
      expiresAt,
      maxUses,
      maxUsesPerUser,
    },
  });

  return {
    code: referralCode.code,
    grantAmount: referralCode.grantAmount,
    expiresAt: referralCode.expiresAt,
    maxUses: referralCode.maxUses,
    maxUsesPerUser: referralCode.maxUsesPerUser,
  };
}

export const downloadUsersCsvSchema = z.object({
  createdAfter: z.date(),
});

export async function downloadUsersCsv(
  input: z.infer<typeof downloadUsersCsvSchema>
) {
  const users = await db.user.findMany({
    where: {
      createdAt: {
        gte: input.createdAfter,
      },
    },
    orderBy: {
      createdAt: 'desc',
    },
  });

  const csvData = [
    ['ID', 'Name', 'Email', 'Created At'],
    ...users.map(user => [
      user.id,
      user.name || '',
      user.email,
      user.createdAt.toISOString(),
    ]),
  ];

  const csvString = csvData
    .map(row => row.map(field => `"${field}"`).join(','))
    .join('\n');

  return {
    csvString,
    filename: `users-created-after-${input.createdAfter.toISOString().split('T')[0]}.csv`,
    userCount: users.length,
  };
}

// Export user earnings aggregation functions
export {
  getUserEarningsAggregates,
  getAppTransactionAggregates,
  getAllUsersEarningsAggregates,
  getAllUsersEarningsAggregatesPaginated,
  getAppEarningsAcrossAllUsers,
};

// Export user spending aggregation functions
export {
  getUserSpendingAggregates,
  getAppSpendingAggregates,
  getAllUsersSpendingAggregates,
  getAllUsersSpendingAggregatesPaginated,
  getAppSpendingAcrossAllUsers,
};

// Export app transaction detail functions
export { getAppTransactionsPaginated, getAppTransactionTotals };

// Export user transaction detail functions
export { getUserTransactionsPaginated, getUserTransactionTotals };<|MERGE_RESOLUTION|>--- conflicted
+++ resolved
@@ -4,11 +4,6 @@
 
 import { db } from '@/lib/db';
 
-<<<<<<< HEAD
-import { ReferralCodeType } from '@/types/referral-code';
-
-=======
->>>>>>> 9eeb3c07
 import type { EchoApp, User } from '@/generated/prisma';
 
 import {
