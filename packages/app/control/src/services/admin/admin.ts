--- conflicted
+++ resolved
@@ -6,40 +6,12 @@
 
 import type { EchoApp, Prisma, User } from '@/generated/prisma';
 
-<<<<<<< HEAD
-import {
-  getUserEarningsAggregates,
-  getAppTransactionAggregates,
-  getAllUsersEarningsAggregates,
-  getAllUsersEarningsAggregatesPaginated,
-  getAppEarningsAcrossAllUsers,
-} from './user-earnings';
-
-import {
-  getUserSpendingAggregates,
-  getAppSpendingAggregates,
-  getAllUsersSpendingAggregates,
-  getAllUsersSpendingAggregatesPaginated,
-  getAppSpendingAcrossAllUsers,
-} from './user-spending';
-
-import {
-  getAppTransactionsPaginated,
-  getAppTransactionTotals,
-} from './app-transactions';
-
-import {
-  getUserTransactionsPaginated,
-  getUserTransactionTotals,
-} from './user-transactions';
 import { PaginationParams, toPaginatedReponse } from '../lib/pagination';
 import {
   adminCreateCreditGrantSchema,
   adminUpdateCreditGrantSchema,
 } from './schemas';
 
-=======
->>>>>>> 474192f1
 export const isAdmin = async (userId: string) => {
   const user = await db.user.findUnique({
     where: { id: userId },
