import { z } from 'zod';

import { db } from '@/lib/db';
import { AppRole, MembershipStatus } from '@/lib/permissions';
import { logger } from '@/logger';
<<<<<<< HEAD
import { scheduleCreateAppFollowUpEmail } from '../email/create-app';
import { createAppSchema } from './lib/schemas';
=======
import { EmailCampaign } from '../email/emailer/types';
import { queueJob } from '../email/emailer/queue-job';

export const createAppSchema = z.object({
  name: z
    .string()
    .min(1, 'App name is required')
    .max(100, 'App name must be 100 characters or less'),
  markup: z
    .number()
    .min(1, 'Markup must be greater than 0')
    .max(100, 'Markup must be less than 100'),
});
>>>>>>> b9c3b3db

export const createApp = async (
  userId: string,
  data: z.infer<typeof createAppSchema>
) => {
  const validatedData = createAppSchema.safeParse(data);

  if (!validatedData.success) {
    logger.emit({
      severityText: 'WARN',
      body: 'Invalid data provided for app creation',
      attributes: {
        userId,
        validationError: validatedData.error.message,
        function: 'createApp',
      },
    });
    throw new Error(validatedData.error.message);
  }

  try {
    const app = await db.echoApp.create({
      data: {
        name: data.name.trim(),
        markUp: {
          create: {
            amount: data.markup,
          },
        },
        appMemberships: {
          create: {
            userId,
            role: AppRole.OWNER,
            status: MembershipStatus.ACTIVE,
            isArchived: false,
            totalSpent: 0,
          },
        },
        authorizedCallbackUrls: [],
      },
    });

    logger.emit({
      severityText: 'INFO',
      body: 'Successfully created new app',
      attributes: {
        userId,
        appId: app.id,
        appName: app.name,
        markup: data.markup,
        function: 'createApp',
      },
    });

    await queueJob(
      {
        campaign: EmailCampaign.CREATE_APP_FOLLOW_UP,
        payload: {
          userId,
          appName: app.name,
          appId: app.id,
        },
      }); 

    return app;
  } catch (error) {
    logger.emit({
      severityText: 'ERROR',
      body: 'Error creating app',
      attributes: {
        error: error instanceof Error ? error.message : String(error),
        stack: error instanceof Error ? error.stack : undefined,
        userId,
        appName: data.name,
        function: 'createApp',
      },
    });
    throw error;
  }
};<|MERGE_RESOLUTION|>--- conflicted
+++ resolved
@@ -3,24 +3,9 @@
 import { db } from '@/lib/db';
 import { AppRole, MembershipStatus } from '@/lib/permissions';
 import { logger } from '@/logger';
-<<<<<<< HEAD
-import { scheduleCreateAppFollowUpEmail } from '../email/create-app';
 import { createAppSchema } from './lib/schemas';
-=======
 import { EmailCampaign } from '../email/emailer/types';
 import { queueJob } from '../email/emailer/queue-job';
-
-export const createAppSchema = z.object({
-  name: z
-    .string()
-    .min(1, 'App name is required')
-    .max(100, 'App name must be 100 characters or less'),
-  markup: z
-    .number()
-    .min(1, 'Markup must be greater than 0')
-    .max(100, 'Markup must be less than 100'),
-});
->>>>>>> b9c3b3db
 
 export const createApp = async (
   userId: string,
@@ -75,15 +60,14 @@
       },
     });
 
-    await queueJob(
-      {
-        campaign: EmailCampaign.CREATE_APP_FOLLOW_UP,
-        payload: {
-          userId,
-          appName: app.name,
-          appId: app.id,
-        },
-      }); 
+    await queueJob({
+      campaign: EmailCampaign.CREATE_APP_FOLLOW_UP,
+      payload: {
+        userId,
+        appName: app.name,
+        appId: app.id,
+      },
+    });
 
     return app;
   } catch (error) {
