import z from 'zod';

import { db } from '@/lib/db';

import { appIdSchema } from './lib/schemas';
import { UserId } from '@/services/lib/schemas';

<<<<<<< HEAD
import { ReferralCodeType } from '@/types/referral-code';

=======
>>>>>>> 9eeb3c07
export const getAppReferralCodeSchema = appIdSchema;

export const getUserAppReferralCode = async (
  userId: UserId,
  appId: z.infer<typeof appIdSchema>
) => {
  const referralCode = await db.referralCode.findFirst({
    where: { userId },
  });

  if (!referralCode) {
    return null;
  }

  const echoApp = await db.echoApp.findUnique({
    where: { id: appId },
  });

  if (!echoApp) {
    throw new Error('Echo app not found');
  }

  const referralLinkUrl = getReferralLinkUrl({
    homePage: echoApp.homepageUrl,
    echoAppId: appId,
    code: referralCode.code,
  });

  return {
    referralLinkUrl,
    code: referralCode.code,
    expiresAt: referralCode.expiresAt,
    userId: referralCode.userId,
    echoAppId: appId,
  };
};

export const getReferralCodeByCodeSchema = z.uuid();

export const getReferralCodeByCode = async (
  code: z.infer<typeof getReferralCodeByCodeSchema>
) => {
  const referralCode = await db.referralCode.findFirst({
    where: { code },
  });

  return referralCode;
};

export const createAppReferralCodeSchema = z.object({
  appId: appIdSchema,
  expiresAt: z
    .date()
    .optional()
    .default(new Date(Date.now() + 365 * 24 * 60 * 60 * 1000)),
});

export const createAppReferralCode = async (
  userId: string,
  input: z.infer<typeof createAppReferralCodeSchema>
) => {
  const code = crypto.randomUUID();

  const referralCode = await db.referralCode.create({
    data: {
      code,
      userId,
      expiresAt: input.expiresAt,
    },
  });

  const echoApp = await db.echoApp.findUnique({
    where: { id: input.appId },
  });

  if (!echoApp) {
    throw new Error('Echo app not found');
  }

  const referralLinkUrl = getReferralLinkUrl({
    homePage: echoApp.homepageUrl,
    echoAppId: input.appId,
    code: referralCode.code,
  });

  return {
    referralLinkUrl,
    code: referralCode.code,
    expiresAt: referralCode.expiresAt,
    userId: referralCode.userId,
    echoAppId: input.appId,
  };
};

const getReferralLinkUrl = ({
  homePage,
  echoAppId,
  code,
}: {
  homePage: string | null | undefined;
  echoAppId: string;
  code: string;
}) => {
  return `${homePage || `${process.env.ECHO_CONTROL_APP_BASE_URL}/app/${echoAppId}`}?referral_code=${code}`;
};<|MERGE_RESOLUTION|>--- conflicted
+++ resolved
@@ -5,11 +5,6 @@
 import { appIdSchema } from './lib/schemas';
 import { UserId } from '@/services/lib/schemas';
 
-<<<<<<< HEAD
-import { ReferralCodeType } from '@/types/referral-code';
-
-=======
->>>>>>> 9eeb3c07
 export const getAppReferralCodeSchema = appIdSchema;
 
 export const getUserAppReferralCode = async (
