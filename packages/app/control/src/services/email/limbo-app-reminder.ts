--- conflicted
+++ resolved
@@ -2,11 +2,8 @@
 import { sendEmailWithRetry } from './emailer/retry-wrapper';
 import { logger } from '@/logger';
 import { db } from '@/lib/db';
-<<<<<<< HEAD
 import { env } from '@/env';
-=======
 import { z } from 'zod';
->>>>>>> b9c3b3db
 
 export const limboAppReminderEmailSchema = z.object({
   userId: z.string(),
@@ -14,21 +11,13 @@
   appId: z.string(),
 });
 // When user performs action, schedule email for 1 hour later
-<<<<<<< HEAD
 export async function scheduleLimboAppReminderEmail(
-  userId: string,
-  appName: string,
-  appId: string
+  params: z.infer<typeof limboAppReminderEmailSchema>
 ) {
+  const { userId, appName, appId } = params;
+
   const resend = new Resend(env.AUTH_RESEND_KEY);
   const fromEmail = env.AUTH_RESEND_FROM_EMAIL;
-=======
-export async function scheduleLimboAppReminderEmail(params: z.infer<typeof limboAppReminderEmailSchema>) {
-  const { userId, appName, appId } = params;
-
-  const resend = new Resend(process.env.AUTH_RESEND_KEY!);
-  const fromEmail = process.env.AUTH_RESEND_FROM_EMAIL!;
->>>>>>> b9c3b3db
   const user = await db.user.findUnique({
     where: { id: userId },
   });
@@ -53,9 +42,7 @@
     </div>
     `,
     scheduledAt: 'in 1 hour', // Natural language scheduling
-  }
-
-
+  };
 
   const { data, error } = await sendEmailWithRetry(resend, emailPayload);
 
