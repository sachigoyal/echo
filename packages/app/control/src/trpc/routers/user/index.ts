--- conflicted
+++ resolved
@@ -10,11 +10,7 @@
 
 import { userPayoutRouter } from './payout';
 
-<<<<<<< HEAD
-import { getUserFeed, userFeedSchema } from '@/services/feed/feed';
-import { getPublicUser } from '@/services/user';
-=======
-import { getUser } from '@/services/user/get';
+import { getPublicUser, getFullUser } from '@/services/user/get';
 import { getUserFeed, userFeedSchema } from '@/services/feed';
 import { listCreditPayments } from '@/services/payments';
 import { createPaymentLink, createPaymentLinkSchema } from '@/services/stripe';
@@ -55,17 +51,16 @@
   getUserCreatorActivity,
   getUserCreatorActivitySchema,
 } from '@/services/user/activity';
->>>>>>> 20f98e63
 
 export const userRouter = createTRPCRouter({
   payout: userPayoutRouter,
 
   current: protectedProcedure.query(async ({ ctx }) => {
-    return getUser(ctx.session.user.id);
+    return getFullUser(ctx.session.user.id);
   }),
 
   get: publicProcedure.input(userIdSchema).query(async ({ input }) => {
-    const user = await getUser(input);
+    const user = await getPublicUser(input);
     if (!user) {
       throw new TRPCError({
         code: 'NOT_FOUND',
@@ -77,11 +72,7 @@
 
   balance: {
     get: protectedProcedure.query(async ({ ctx }) => {
-<<<<<<< HEAD
-      return getPublicUser(ctx.session.user.id);
-=======
       return getUserGlobalBalance(ctx.session.user.id);
->>>>>>> 20f98e63
     }),
 
     app: createTRPCRouter({
