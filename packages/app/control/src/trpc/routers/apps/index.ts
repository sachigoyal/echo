import { z } from 'zod';

import {
  createTRPCRouter,
  publicProcedure,
  protectedProcedure,
  paginatedProcedure,
} from '@/trpc/trpc';
import { TRPCError } from '@trpc/server';

import { createApp } from '@/services/apps/create';
import {
  appOwnerProcedure,
  protectedAppProcedure,
  publicAppProcedure,
} from './procedures';
import {
  countAppMemberships,
  createAppMembership,
  getAppMembership,
  listAppMemberships,
  listAppMembershipsSchema,
  createAppMembershipSchema,
  updateAppMembershipReferrer,
  updateAppMembershipReferrerSchema,
} from '@/services/apps/membership';
import {
  listAppsSchema,
  listPublicApps,
  listMemberApps,
  listOwnerApps,
} from '@/services/apps/list';
import { updateApp } from '@/services/apps/update';
import { getAppOwner } from '@/services/apps/get';
import { appIdSchema } from '@/services/apps/lib/schemas';
import { getAppMarkup, updateMarkup } from '@/services/apps/markup';
import {
  getGithubLink,
  updateGithubLinkSchema,
  updateGithubLink,
} from '@/services/apps/github-link';
import {
  createFreeTierPaymentLink,
  createFreeTierPaymentLinkSchema,
} from '@/services/stripe';
import {
  getFreeTierSpendPool,
  updateFreeTierSpendPool,
  updateFreeTierSpendPoolSchema,
} from '@/services/apps/free-tier';
import { listFreeTierPayments } from '@/services/payments';
import { countAppTokens } from '@/services/apps/tokens';
import {
  countAppTransactions,
  countAppTransactionsSchema,
  listAppTransactions,
  listAppTransactionsSchema,
} from '@/services/apps/transactions';
import {
  getBucketedAppStats,
  getBucketedAppStatsSchema,
  getOverallAppStats,
  getOverallAppStatsSchema,
} from '@/services/apps/stats';
import {
  listAppUsers,
  countAppUsers,
  appUsersSchema,
} from '@/services/apps/users';
import {
  countMemberApps,
  countOwnerApps,
  countPublicApps,
} from '@/services/apps/count';
import { appEarningsSchema, getAppEarnings } from '@/services/apps/earnings';
import {
  getAppReferralReward,
  setAppReferralReward,
  setAppReferralRewardSchema,
} from '@/services/apps/referral-reward';
import {
  createAppReferralCode,
  createAppReferralCodeSchema,
  getAppReferralCodeSchema,
  getReferralCodeByCode,
  getReferralCodeByCodeSchema,
  getUserAppReferralCode,
} from '@/services/apps/referral-code';
import { deleteApp, deleteAppSchema } from '@/services/apps/delete';
import {
<<<<<<< HEAD
  createAppSchema,
  updateAppSchema,
  updateMarkupSchema,
} from '@/services/apps/lib/schemas';
=======
  createFreeTierPaymentFromBalance,
  createFreeTierPaymentFromBalanceSchema,
} from '@/services/credits/mint';
>>>>>>> 48f6869c

export const appsRouter = createTRPCRouter({
  create: protectedProcedure
    .input(createAppSchema)
    .mutation(async ({ ctx, input }) => {
      return await createApp(ctx.session.user.id, input);
    }),

  app: {
    get: publicAppProcedure.query(async ({ ctx }) => {
      return ctx.app;
    }),

    getOwner: publicProcedure.input(appIdSchema).query(async ({ input }) => {
      const owner = await getAppOwner(input);
      if (!owner) {
        throw new TRPCError({
          code: 'NOT_FOUND',
          message: 'Owner not found',
        });
      }
      return owner;
    }),

    isOwner: protectedProcedure
      .input(appIdSchema)
      .query(async ({ ctx, input }) => {
        const owner = await getAppOwner(input);
        return owner?.id === ctx.session.user.id;
      }),

    update: appOwnerProcedure
      .input(updateAppSchema)
      .mutation(async ({ ctx, input }) => {
        return await updateApp(input.appId, ctx.session.user.id, input);
      }),

    delete: appOwnerProcedure
      .input(deleteAppSchema)
      .mutation(async ({ ctx, input }) => {
        return await deleteApp(ctx.session.user.id, input);
      }),

    getNumTokens: protectedProcedure
      .input(z.object({ appId: appIdSchema }))
      .query(async ({ input }) => {
        return await countAppTokens(input.appId);
      }),

    markup: {
      get: publicProcedure.input(appIdSchema).query(async ({ input }) => {
        return await getAppMarkup(input);
      }),

      update: appOwnerProcedure
        .input(updateMarkupSchema)
        .mutation(async ({ ctx, input }) => {
          return await updateMarkup(input.appId, ctx.session.user.id, input);
        }),
    },

    githubLink: {
      get: publicProcedure.input(appIdSchema).query(async ({ input }) => {
        return await getGithubLink(input);
      }),

      update: appOwnerProcedure
        .input(updateGithubLinkSchema)
        .mutation(async ({ input }) => {
          return await updateGithubLink(input.appId, input);
        }),
    },

    freeTier: {
      payments: {
        list: paginatedProcedure
          .concat(appOwnerProcedure)
          .query(async ({ input, ctx }) => {
            return await listFreeTierPayments(
              ctx.session.user.id,
              input.appId,
              ctx.pagination
            );
          }),

        create: appOwnerProcedure
          .input(createFreeTierPaymentLinkSchema)
          .mutation(async ({ ctx, input }) => {
            return await createFreeTierPaymentLink(ctx.session.user.id, input);
          }),

        createFromBalance: appOwnerProcedure
          .input(createFreeTierPaymentFromBalanceSchema)
          .mutation(async ({ ctx, input }) => {
            return await createFreeTierPaymentFromBalance(ctx, input);
          }),
      },

      get: appOwnerProcedure.query(async ({ input, ctx }) => {
        return await getFreeTierSpendPool(input.appId, ctx.session.user.id);
      }),

      users: {
        list: paginatedProcedure
          .concat(appOwnerProcedure)
          .input(appUsersSchema.omit({ spendPoolId: true }))
          .query(async ({ input, ctx }) => {
            const freeTier = await getFreeTierSpendPool(
              input.appId,
              ctx.session.user.id
            );
            return await listAppUsers(
              { ...input, spendPoolId: freeTier?.id },
              ctx.pagination
            );
          }),
      },

      update: appOwnerProcedure
        .input(updateFreeTierSpendPoolSchema)
        .mutation(async ({ ctx, input }) => {
          return await updateFreeTierSpendPool(
            input.appId,
            ctx.session.user.id,
            input
          );
        }),
    },

    referralReward: {
      get: publicProcedure.input(appIdSchema).query(async ({ input }) => {
        return await getAppReferralReward(input);
      }),

      set: appOwnerProcedure
        .input(setAppReferralRewardSchema)
        .mutation(async ({ ctx, input }) => {
          return await setAppReferralReward(
            input.appId,
            ctx.session.user.id,
            input
          );
        }),
    },

    referralCode: {
      get: {
        byUser: protectedProcedure
          .input(getAppReferralCodeSchema)
          .query(async ({ input, ctx }) => {
            return await getUserAppReferralCode(ctx.session.user.id, input);
          }),
        byCode: protectedProcedure
          .input(getReferralCodeByCodeSchema)
          .query(async ({ input }) => {
            return await getReferralCodeByCode(input);
          }),
      },

      create: protectedProcedure
        .input(createAppReferralCodeSchema)
        .mutation(async ({ input, ctx }) => {
          return await createAppReferralCode(ctx.session.user.id, input);
        }),
    },

    transactions: {
      list: paginatedProcedure
        .concat(protectedProcedure)
        .input(listAppTransactionsSchema)
        .query(async ({ input, ctx }) => {
          return await listAppTransactions(input, ctx.pagination);
        }),
      count: protectedProcedure
        .input(countAppTransactionsSchema)
        .query(async ({ input }) => {
          return await countAppTransactions(input);
        }),
    },

    users: {
      list: paginatedProcedure
        .concat(protectedProcedure)
        .input(appUsersSchema)
        .query(async ({ input, ctx }) => {
          return await listAppUsers(input, ctx.pagination);
        }),

      count: protectedProcedure
        .input(appUsersSchema)
        .query(async ({ input }) => {
          return await countAppUsers(input);
        }),
    },

    stats: {
      bucketed: protectedProcedure
        .input(getBucketedAppStatsSchema)
        .query(async ({ input }) => {
          return await getBucketedAppStats(input);
        }),

      overall: publicProcedure
        .input(getOverallAppStatsSchema)
        .query(async ({ input }) => {
          return await getOverallAppStats(input);
        }),
    },

    earnings: {
      get: protectedProcedure
        .input(appEarningsSchema)
        .query(async ({ input }) => {
          return await getAppEarnings(input);
        }),
    },

    memberships: {
      create: protectedAppProcedure
        .input(createAppMembershipSchema)
        .mutation(async ({ ctx, input }) => {
          return await createAppMembership(
            ctx.session.user.id,
            ctx.app.id,
            input
          );
        }),

      update: {
        referrer: protectedAppProcedure
          .input(updateAppMembershipReferrerSchema)
          .mutation(async ({ ctx, input }) => {
            return await updateAppMembershipReferrer(
              ctx.session.user.id,
              input
            );
          }),
      },

      get: protectedAppProcedure.query(async ({ ctx }) => {
        return await getAppMembership(ctx.session.user.id, ctx.app.id);
      }),

      count: protectedProcedure.input(appIdSchema).query(async ({ input }) => {
        return await countAppMemberships(input);
      }),

      list: paginatedProcedure
        .concat(protectedProcedure)
        .input(listAppMembershipsSchema)
        .query(async ({ input, ctx }) => {
          return await listAppMemberships(input, ctx.pagination);
        }),
    },
  },

  list: {
    public: paginatedProcedure
      .concat(publicProcedure)
      .input(listAppsSchema)
      .query(async ({ input, ctx }) => {
        return await listPublicApps(input, ctx.pagination);
      }),

    member: paginatedProcedure
      .concat(protectedProcedure)
      .input(listAppsSchema)
      .query(async ({ input, ctx }) => {
        return await listMemberApps(ctx.session.user.id, input, ctx.pagination);
      }),

    owner: paginatedProcedure
      .concat(protectedProcedure)
      .input(listAppsSchema)
      .query(async ({ input, ctx }) => {
        return await listOwnerApps(ctx.session.user.id, input, ctx.pagination);
      }),
  },

  count: {
    public: publicProcedure.query(async () => {
      return await countPublicApps();
    }),

    member: protectedProcedure.query(async ({ ctx }) => {
      return await countMemberApps(ctx.session.user.id);
    }),

    owner: protectedProcedure.query(async ({ ctx }) => {
      return await countOwnerApps(ctx.session.user.id);
    }),
  },
});<|MERGE_RESOLUTION|>--- conflicted
+++ resolved
@@ -88,16 +88,14 @@
 } from '@/services/apps/referral-code';
 import { deleteApp, deleteAppSchema } from '@/services/apps/delete';
 import {
-<<<<<<< HEAD
   createAppSchema,
   updateAppSchema,
   updateMarkupSchema,
 } from '@/services/apps/lib/schemas';
-=======
+import {
   createFreeTierPaymentFromBalance,
   createFreeTierPaymentFromBalanceSchema,
 } from '@/services/credits/mint';
->>>>>>> 48f6869c
 
 export const appsRouter = createTRPCRouter({
   create: protectedProcedure
