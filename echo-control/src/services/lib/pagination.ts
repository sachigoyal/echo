--- conflicted
+++ resolved
@@ -1,25 +1,16 @@
-<<<<<<< HEAD
-interface Params<T> {
+import z from 'zod';
+
+export type PaginationParams = {
+  page: number;
+  page_size: number;
+};
+
+interface ToPaginatedResponseParams<T> {
   items: T[];
   page: number;
   page_size: number;
   total_count: number;
 }
-
-export type PaginationParams = {
-  page: number;
-  page_size: number;
-};
-=======
-import z from 'zod';
-
-import { PaginatedResponse } from '@/types/paginated-response';
-
-export const paginationSchema = z.object({
-  page: z.number().optional().default(0),
-  page_size: z.number().optional().default(10),
-});
->>>>>>> 63b12fa8
 
 type PaginatedResponse<T> = {
   items: T[];
@@ -28,13 +19,6 @@
   total_count: number;
   has_next: boolean;
 };
-
-interface ToPaginatedResponseParams<T> {
-  items: T[];
-  page: number;
-  page_size: number;
-  total_count: number;
-}
 
 export const toPaginatedReponse = <T>({
   items,
@@ -61,16 +45,15 @@
   typeof timeBasedPaginationSchema
 >;
 
-export interface ToTimeBasedPaginatedReponseParams<T> {
+interface ToTimeBasedPaginatedReponseParams<T> {
   items: T[];
   cursor: Date;
   limit: number;
 }
 
-export type TimeBasedPaginatedResponse<T> =
-  ToTimeBasedPaginatedReponseParams<T> & {
-    has_next: boolean;
-  };
+type TimeBasedPaginatedResponse<T> = ToTimeBasedPaginatedReponseParams<T> & {
+  has_next: boolean;
+};
 
 export const toTimeBasedPaginatedReponse = <T>({
   items,
