'use client';

import { useState } from 'react';
import { X, Key } from 'lucide-react';
import { GlassButton } from './glass-button';
import { ProfileAvatar } from './ui/profile-avatar';
import { PublicEchoApp } from '@/lib/apps/types';

interface JoinAppModalProps {
<<<<<<< HEAD
  app: {
    id: string;
    name: string;
    description?: string | null;
    profilePictureUrl?: string | null;
    user: {
      name?: string | null;
      email: string;
      image: string | null;
    };
  };
=======
  app: PublicEchoApp;
>>>>>>> f57dd243
  onClose: () => void;
  onSubmit: () => Promise<void>;
}

export default function JoinAppModal({
  app,
  onClose,
  onSubmit,
}: JoinAppModalProps) {
  const [loading, setLoading] = useState(false);
  const [error, setError] = useState<string | null>(null);

  const handleJoin = async () => {
    setLoading(true);
    setError(null);

    try {
      await onSubmit();
    } catch (err) {
      setError(err instanceof Error ? err.message : 'Failed to join app');
    } finally {
      setLoading(false);
    }
  };

  return (
    <div className="fixed inset-0 bg-background/75 backdrop-blur-sm overflow-y-auto h-full w-full z-50 fade-in">
      <div className="relative top-20 mx-auto p-6 border border-border w-[500px] shadow-lg rounded-md bg-card">
        <div className="flex items-center justify-between mb-6">
          <h3 className="text-xl font-semibold text-card-foreground">
            Join {app.name}
          </h3>
          <button onClick={onClose} className="!h-8 !w-8">
            <X className="h-6 w-6" />
          </button>
        </div>

        {error && (
          <div className="mb-4 bg-destructive/20 border border-destructive rounded-md p-3">
            <div className="text-sm text-destructive-foreground">{error}</div>
          </div>
        )}

        <div className="space-y-4 mb-6">
          <div className="bg-muted/50 rounded-lg p-4">
            <div className="flex items-start gap-3 mb-2">
              <ProfileAvatar
                src={app.profilePictureUrl}
                alt={app.name}
                name={app.name}
              />
              <div className="flex flex-col">
                <h4 className="font-medium text-foreground">{app.name}</h4>
                <p className="text-sm text-muted-foreground">
                  by {app.owner?.name || app.owner?.email}
                </p>
              </div>
            </div>
            {app.description && (
              <p className="text-sm text-muted-foreground mt-2">
                {app.description}
              </p>
            )}
          </div>

          <div className="space-y-3">
            <h4 className="font-medium text-foreground">
              As a customer, you will be able to:
            </h4>
            <div className="space-y-2">
              <div className="flex items-center gap-3">
                <Key className="h-4 w-4 text-primary" />
                <span className="text-sm text-foreground">
                  Create and manage API keys to use the app&apos;s services
                </span>
              </div>
            </div>
          </div>
        </div>

        <div className="flex justify-end space-x-3">
          <button
            onClick={onClose}
            className="px-4 py-2 border border-border rounded-md hover:bg-accent text-foreground"
          >
            Cancel
          </button>
          <GlassButton
            onClick={handleJoin}
            disabled={loading}
            variant="primary"
          >
            {loading ? 'Joining...' : 'Join App'}
          </GlassButton>
        </div>
      </div>
    </div>
  );
}<|MERGE_RESOLUTION|>--- conflicted
+++ resolved
@@ -7,21 +7,7 @@
 import { PublicEchoApp } from '@/lib/apps/types';
 
 interface JoinAppModalProps {
-<<<<<<< HEAD
-  app: {
-    id: string;
-    name: string;
-    description?: string | null;
-    profilePictureUrl?: string | null;
-    user: {
-      name?: string | null;
-      email: string;
-      image: string | null;
-    };
-  };
-=======
   app: PublicEchoApp;
->>>>>>> f57dd243
   onClose: () => void;
   onSubmit: () => Promise<void>;
 }
