'use client';

import {
  Activity,
  ArrowLeft,
  CheckCircle,
  CreditCard,
  Key,
  Plus,
  Trash,
  X,
} from 'lucide-react';
<<<<<<< HEAD
import Link from 'next/link';
import { useCallback, useEffect, useState } from 'react';
import ApiKeyModal from './ApiKeyModal';
import AppPaymentCard from './AppPaymentCard';
=======

>>>>>>> 45f3978d
import CreateApiKeyModal from './CreateApiKeyModal';
import OAuthConfigSection from './OAuthConfigSection';

interface EchoAppDetailProps {
  appId: string;
}

interface EchoApp {
  id: string;
  name: string;
  description?: string;
  isActive: boolean;
  createdAt: string;
  user: {
    id: string;
    email: string;
    name?: string;
  };
  apiKeys: Array<{
    id: string;
    name?: string;
    key: string;
    isActive: boolean;
    createdAt: string;
    lastUsed?: string;
    totalSpent: number;
    creator: {
      email: string;
      name?: string;
    } | null;
  }>;
  stats: {
    totalTransactions: number;
    totalTokens: number;
    totalInputTokens: number;
    totalOutputTokens: number;
    totalCost: number;
    modelUsage: Array<{
      model: string;
      _sum: {
        totalTokens: number | null;
        cost: number | null;
      };
      _count: number;
    }>;
  };
  recentTransactions: Array<{
    id: string;
    model: string;
    totalTokens: number;
    cost: number;
    status: string;
    createdAt: string;
  }>;
}

// Helper function to safely format numbers
const formatNumber = (value: number | null | undefined): string => {
  if (value === null || value === undefined || isNaN(value)) {
    return '0';
  }
  return value.toLocaleString();
};

// Helper function to safely format currency
const formatCurrency = (value: number | null | undefined): string => {
  if (value === null || value === undefined || isNaN(value)) {
    return '$0.00';
  }
  return `$${Number(value).toFixed(2)}`;
};

// Helper function to safely format cost with more precision
const formatCost = (value: number | null | undefined): string => {
  if (value === null || value === undefined || isNaN(value)) {
    return '$0.0000';
  }
  return `$${Number(value).toFixed(4)}`;
};

export default function EchoAppDetail({ appId }: EchoAppDetailProps) {
  const [app, setApp] = useState<EchoApp | null>(null);
  const [loading, setLoading] = useState(true);
  const [error, setError] = useState<string | null>(null);
  const [showCreateApiKeyModal, setShowCreateApiKeyModal] = useState(false);
  const [showApiKeyModal, setShowApiKeyModal] = useState(false);
  const [newApiKey, setNewApiKey] = useState<{
    id: string;
    key: string;
    name: string;
  } | null>(null);
  const [deletingKeyId, setDeletingKeyId] = useState<string | null>(null);
  const [showPaymentSuccess, setShowPaymentSuccess] = useState(false);

  const fetchAppDetails = useCallback(async () => {
    try {
      const response = await fetch(`/api/apps/${appId}`);
      const data = await response.json();

      if (!response.ok) {
        setError(data.error || 'Failed to load app details');
        return;
      }

      setApp(data);
    } catch (error) {
      console.error('Error fetching app details:', error);
      setError('Failed to load app details');
    } finally {
      setLoading(false);
    }
  }, [appId]);

  useEffect(() => {
    fetchAppDetails();

    // Check for payment success in URL
    const urlParams = new URLSearchParams(window.location.search);
    if (urlParams.get('payment') === 'success') {
      setShowPaymentSuccess(true);
      // Clean up URL
      window.history.replaceState({}, '', window.location.pathname);
    }
  }, [appId, fetchAppDetails]);

  const handleCreateApiKey = async (data: {
    name: string;
    echoAppId: string;
  }) => {
    try {
      const response = await fetch(`/api/api-keys`, {
        method: 'POST',
        headers: { 'Content-Type': 'application/json' },
        body: JSON.stringify(data),
      });

      const result = await response.json();

      if (!response.ok) {
        throw new Error(result.error || 'Failed to create API key');
      }

      // Store the new API key for display in the modal
      setNewApiKey({
        id: result.apiKey.id,
        key: result.apiKey.key,
        name: result.apiKey.name,
      });

      // Close the create modal and show the key display modal
      setShowCreateApiKeyModal(false);
      setShowApiKeyModal(true);

      // Refresh app details to show the new key in the list
      await fetchAppDetails();
    } catch (error) {
      console.error('Error creating API key:', error);
      throw error;
    }
  };

  const handleRenameApiKey = async (id: string, newName: string) => {
    try {
      const response = await fetch(`/api/api-keys/${id}`, {
        method: 'PATCH',
        headers: { 'Content-Type': 'application/json' },
        body: JSON.stringify({ name: newName }),
      });

      if (!response.ok) {
        const error = await response.json();
        throw new Error(error.error || 'Failed to rename API key');
      }

      await fetchAppDetails(); // Refresh data
    } catch (error) {
      console.error('Error renaming API key:', error);
      throw error;
    }
  };

  const handleArchiveApiKey = async (id: string) => {
    setDeletingKeyId(id);
    try {
      const response = await fetch(`/api/api-keys/${id}`, {
        method: 'DELETE',
      });

      if (!response.ok) {
        const error = await response.json();
        throw new Error(error.error || 'Failed to archive API key');
      }

      await fetchAppDetails(); // Refresh data
    } catch (error) {
      console.error('Error archiving API key:', error);
    } finally {
      setDeletingKeyId(null);
    }
  };

  if (loading) {
    return (
      <div className="flex items-center justify-center h-64">
        <div className="animate-spin rounded-full h-8 w-8 border-b-2 border-secondary"></div>
      </div>
    );
  }

  if (error || !app) {
    return (
      <div className="text-center py-12 fade-in">
        <h2 className="text-xl font-semibold text-foreground">App not found</h2>
        <p className="mt-2 text-muted-foreground">{error}</p>
        <Link
          href="/"
          className="mt-4 inline-flex items-center px-4 py-2 border border-transparent rounded-md shadow-sm text-sm font-medium text-primary-foreground bg-primary hover:bg-primary/90 transition-colors"
        >
          <ArrowLeft className="h-4 w-4 mr-2" />
          Back to Dashboard
        </Link>
      </div>
    );
  }

  return (
    <div className="space-y-6 fade-in">
      {/* Payment Success Notification */}
      {showPaymentSuccess && (
        <div className="bg-green-50 border border-green-200 rounded-lg p-4 flex items-center justify-between">
          <div className="flex items-center">
            <CheckCircle className="h-5 w-5 text-green-500 mr-3" />
            <div>
              <h4 className="text-sm font-medium text-green-800">
                Payment Successful!
              </h4>
              <p className="text-sm text-green-700">
                Credits have been added to your {app.name} account.
              </p>
            </div>
          </div>
          <button
            onClick={() => setShowPaymentSuccess(false)}
            className="text-green-500 hover:text-green-700"
          >
            <X className="h-4 w-4" />
          </button>
        </div>
      )}

      {/* Header */}
      <div className="flex items-center justify-between">
        <div className="flex items-center space-x-4">
          <Link
            href="/"
            className="flex items-center text-muted-foreground hover:text-foreground transition-colors"
          >
            <ArrowLeft className="h-5 w-5 mr-1" />
            Back
          </Link>
          <div>
            <h1 className="text-2xl font-bold text-foreground">{app.name}</h1>
            {app.description && (
              <p className="text-muted-foreground">{app.description}</p>
            )}
          </div>
        </div>
        <div className="flex items-center space-x-3">
          <span
            className={`inline-flex items-center px-2.5 py-0.5 rounded-full text-xs font-medium ${
              app.isActive
                ? 'bg-secondary/20 text-secondary'
                : 'bg-muted text-muted-foreground'
            }`}
          >
            {app.isActive ? 'Active' : 'Inactive'}
          </span>
        </div>
      </div>

      {/* Balance and Payment Section */}
      <div className="grid grid-cols-1 gap-6">
        {/* Stats Overview */}
        <div className="grid grid-cols-1 md:grid-cols-2 lg:grid-cols-4 gap-6">
          <div className="bg-card rounded-lg border border-border p-4">
            <div className="flex items-center space-x-3">
              <div className="rounded-full bg-secondary/20 p-2">
                <Activity className="h-5 w-5 text-secondary" />
              </div>
              <div>
                <p className="text-sm text-muted-foreground">
                  Total Transactions
                </p>
                <p className="text-xl font-bold text-card-foreground">
                  {formatNumber(app.stats?.totalTransactions)}
                </p>
              </div>
            </div>
          </div>
          <div className="bg-card rounded-lg border border-border p-4">
            <div className="flex items-center space-x-3">
              <div className="rounded-full bg-secondary/20 p-2">
                <Key className="h-5 w-5 text-secondary" />
              </div>
              <div>
                <p className="text-sm text-muted-foreground">API Keys</p>
                <p className="text-xl font-bold text-card-foreground">
                  {app.apiKeys?.length || 0}
                </p>
              </div>
            </div>
          </div>
          <div className="bg-card rounded-lg border border-border p-4">
            <div className="flex items-center space-x-3">
              <div className="rounded-full bg-secondary/20 p-2">
                <CreditCard className="h-5 w-5 text-secondary" />
              </div>
              <div>
                <p className="text-sm text-muted-foreground">Total Cost</p>
                <p className="text-xl font-bold text-card-foreground">
                  {formatCurrency(app.stats?.totalCost)}
                </p>
              </div>
            </div>
          </div>
          <div className="bg-card rounded-lg border border-border p-4">
            <div className="flex items-center space-x-3">
              <div className="rounded-full bg-secondary/20 p-2">
                <Activity className="h-5 w-5 text-secondary" />
              </div>
              <div>
                <p className="text-sm text-muted-foreground">Total Tokens</p>
                <p className="text-xl font-bold text-card-foreground">
                  {formatNumber(app.stats?.totalTokens)}
                </p>
              </div>
            </div>
          </div>
        </div>

        {/* Total Spent Info Card */}
        <div className="bg-gradient-to-br from-card to-card/80 rounded-lg border border-border p-6 shadow-lg">
          <div className="flex items-center justify-between">
            <div>
              <h3 className="text-lg font-semibold text-card-foreground flex items-center">
                <CreditCard className="h-5 w-5 mr-2 text-primary" />
                Total spent on app
              </h3>
              <p className="text-2xl font-bold text-primary mt-2">
                {formatCurrency(app.stats?.totalCost)}
              </p>
              <p className="text-sm text-muted-foreground">
                Total spending for this app
              </p>
            </div>
            <div className="text-center">
              <Link
                href="/"
                className="inline-flex items-center px-4 py-2 bg-primary text-primary-foreground rounded-lg hover:bg-primary/90 transition-colors"
              >
                <Plus className="h-4 w-4 mr-2" />
                Add Credits
              </Link>
              <p className="text-xs text-muted-foreground mt-2">
                Manage billing on main dashboard
              </p>
            </div>
          </div>
        </div>
      </div>

      {/* API Keys Section */}
      <div className="bg-card rounded-lg border border-border p-6">
        <div className="flex items-center justify-between mb-6">
          <h2 className="text-lg font-semibold text-card-foreground">
            API Keys
          </h2>
          <button
            onClick={() => setShowCreateApiKeyModal(true)}
            className="flex items-center px-3 py-1.5 bg-primary text-primary-foreground text-sm rounded hover:bg-primary/90 transition-colors"
          >
            <Plus className="h-4 w-4 mr-1" />
            Create Key
          </button>
        </div>

        {!app?.apiKeys || app.apiKeys.length === 0 ? (
          <div className="text-center py-8">
            <Key className="mx-auto h-12 w-12 text-muted-foreground" />
            <h3 className="mt-2 text-sm font-medium text-card-foreground">
              No API keys yet
            </h3>
            <p className="mt-1 text-sm text-muted-foreground">
              Create an API key to start using this Echo App.
            </p>
          </div>
        ) : (
          <div className="overflow-x-auto">
            <table className="min-w-full divide-y divide-border">
              <thead>
                <tr>
                  <th className="px-4 py-3 text-left text-xs font-medium text-muted-foreground uppercase tracking-wider">
                    Name
                  </th>
                  <th className="px-4 py-3 text-left text-xs font-medium text-muted-foreground uppercase tracking-wider">
                    Creator
                  </th>
                  <th className="px-4 py-3 text-left text-xs font-medium text-muted-foreground uppercase tracking-wider">
                    Total Spent
                  </th>
                  <th className="px-4 py-3 text-left text-xs font-medium text-muted-foreground uppercase tracking-wider">
                    Prefix
                  </th>
                  <th className="px-4 py-3 text-left text-xs font-medium text-muted-foreground uppercase tracking-wider">
                    Last Used
                  </th>
                  <th className="px-4 py-3 text-right text-xs font-medium text-muted-foreground uppercase tracking-wider">
                    Actions
                  </th>
                </tr>
              </thead>
              <tbody className="divide-y divide-border">
                {app.apiKeys.map(apiKey => (
                  <tr
                    key={apiKey.id}
                    className="hover:bg-muted/50 transition-colors"
                  >
                    <td className="px-4 py-3 whitespace-nowrap text-sm text-card-foreground">
                      {apiKey.name || 'Unnamed Key'}
                    </td>
                    <td className="px-4 py-3 whitespace-nowrap text-sm text-muted-foreground">
                      {apiKey.creator?.email ||
                        apiKey.creator?.name ||
                        'Unknown'}
                    </td>
                    <td className="px-4 py-3 whitespace-nowrap text-sm text-card-foreground">
                      {formatCurrency(apiKey.totalSpent)}
                    </td>
                    <td className="px-4 py-3 whitespace-nowrap text-sm font-mono text-muted-foreground">
                      {apiKey.key?.slice(0, 10)}...
                    </td>
                    <td className="px-4 py-3 whitespace-nowrap text-sm text-muted-foreground">
                      {apiKey.lastUsed
                        ? new Date(apiKey.lastUsed).toLocaleDateString()
                        : 'Never used'}
                    </td>
                    <td className="px-4 py-3 whitespace-nowrap text-sm text-right">
                      <button
                        onClick={() => handleArchiveApiKey(apiKey.id)}
                        disabled={deletingKeyId === apiKey.id}
                        className="text-destructive hover:text-destructive/80 ml-2 disabled:opacity-50"
                        title="Archive API Key"
                      >
                        <Trash className="h-4 w-4" />
                      </button>
                    </td>
                  </tr>
                ))}
              </tbody>
            </table>
          </div>
        )}
      </div>

      {/* OAuth Configuration */}
      <OAuthConfigSection appId={app.id} />

      {/* Recent Transactions */}
      <div className="bg-card rounded-lg border border-border p-6">
        <h2 className="text-lg font-semibold text-card-foreground mb-6">
          Recent Transactions
        </h2>

        {!app.recentTransactions || app.recentTransactions.length === 0 ? (
          <div className="text-center py-8">
            <Activity className="mx-auto h-12 w-12 text-muted-foreground" />
            <h3 className="mt-2 text-sm font-medium text-card-foreground">
              No transactions yet
            </h3>
            <p className="mt-1 text-sm text-muted-foreground">
              Transactions will appear here once you start using your API.
            </p>
          </div>
        ) : (
          <div className="overflow-x-auto">
            <table className="min-w-full divide-y divide-border">
              <thead>
                <tr>
                  <th className="px-4 py-3 text-left text-xs font-medium text-muted-foreground uppercase tracking-wider">
                    Date
                  </th>
                  <th className="px-4 py-3 text-left text-xs font-medium text-muted-foreground uppercase tracking-wider">
                    Model
                  </th>
                  <th className="px-4 py-3 text-left text-xs font-medium text-muted-foreground uppercase tracking-wider">
                    Tokens
                  </th>
                  <th className="px-4 py-3 text-left text-xs font-medium text-muted-foreground uppercase tracking-wider">
                    Cost
                  </th>
                  <th className="px-4 py-3 text-left text-xs font-medium text-muted-foreground uppercase tracking-wider">
                    Status
                  </th>
                </tr>
              </thead>
              <tbody className="divide-y divide-border">
                {app.recentTransactions.map(transaction => (
                  <tr
                    key={transaction.id}
                    className="hover:bg-muted/50 transition-colors"
                  >
                    <td className="px-4 py-3 whitespace-nowrap text-sm text-muted-foreground">
                      {new Date(transaction.createdAt).toLocaleDateString()}
                    </td>
                    <td className="px-4 py-3 whitespace-nowrap text-sm font-mono text-card-foreground">
                      {transaction.model}
                    </td>
                    <td className="px-4 py-3 whitespace-nowrap text-sm text-card-foreground">
                      {formatNumber(transaction.totalTokens)}
                    </td>
                    <td className="px-4 py-3 whitespace-nowrap text-sm text-card-foreground">
                      {formatCost(transaction.cost)}
                    </td>
                    <td className="px-4 py-3 whitespace-nowrap">
                      <span className="inline-flex items-center px-2.5 py-0.5 rounded-full text-xs font-medium bg-secondary/20 text-secondary">
                        {transaction.status}
                      </span>
                    </td>
                  </tr>
                ))}
              </tbody>
            </table>
          </div>
        )}
      </div>

      {/* Model Usage */}
      <div className="bg-card rounded-lg border border-border p-6">
        <h2 className="text-lg font-semibold text-card-foreground mb-6">
          Model Usage
        </h2>

        {!app.stats?.modelUsage || app.stats.modelUsage.length === 0 ? (
          <div className="text-center py-8">
            <Activity className="mx-auto h-12 w-12 text-muted-foreground" />
            <h3 className="mt-2 text-sm font-medium text-card-foreground">
              No model usage yet
            </h3>
            <p className="mt-1 text-sm text-muted-foreground">
              Model usage statistics will appear here once you start using your
              API.
            </p>
          </div>
        ) : (
          <div className="overflow-x-auto">
            <table className="min-w-full divide-y divide-border">
              <thead>
                <tr>
                  <th className="px-4 py-3 text-left text-xs font-medium text-muted-foreground uppercase tracking-wider">
                    Model
                  </th>
                  <th className="px-4 py-3 text-left text-xs font-medium text-muted-foreground uppercase tracking-wider">
                    Requests
                  </th>
                  <th className="px-4 py-3 text-left text-xs font-medium text-muted-foreground uppercase tracking-wider">
                    Tokens
                  </th>
                  <th className="px-4 py-3 text-left text-xs font-medium text-muted-foreground uppercase tracking-wider">
                    Cost
                  </th>
                </tr>
              </thead>
              <tbody className="divide-y divide-border">
                {app.stats.modelUsage.map(usage => (
                  <tr
                    key={usage.model}
                    className="hover:bg-muted/50 transition-colors"
                  >
                    <td className="px-4 py-3 whitespace-nowrap text-sm font-mono text-card-foreground">
                      {usage.model}
                    </td>
                    <td className="px-4 py-3 whitespace-nowrap text-sm text-card-foreground">
                      {formatNumber(usage._count)}
                    </td>
                    <td className="px-4 py-3 whitespace-nowrap text-sm text-card-foreground">
                      {formatNumber(usage._sum?.totalTokens)}
                    </td>
                    <td className="px-4 py-3 whitespace-nowrap text-sm text-card-foreground">
                      {formatCost(usage._sum?.cost)}
                    </td>
                  </tr>
                ))}
              </tbody>
            </table>
          </div>
        )}
      </div>

      {/* Modals */}
      {showCreateApiKeyModal && app && (
        <CreateApiKeyModal
          echoAppId={app.id}
          onClose={() => setShowCreateApiKeyModal(false)}
          onSubmit={handleCreateApiKey}
        />
      )}

      {showApiKeyModal && newApiKey && (
        <ApiKeyModal
          apiKey={newApiKey}
          onClose={() => {
            setShowApiKeyModal(false);
            setNewApiKey(null);
          }}
          onRename={handleRenameApiKey}
        />
      )}
    </div>
  );
}<|MERGE_RESOLUTION|>--- conflicted
+++ resolved
@@ -10,14 +10,10 @@
   Trash,
   X,
 } from 'lucide-react';
-<<<<<<< HEAD
 import Link from 'next/link';
 import { useCallback, useEffect, useState } from 'react';
 import ApiKeyModal from './ApiKeyModal';
 import AppPaymentCard from './AppPaymentCard';
-=======
-
->>>>>>> 45f3978d
 import CreateApiKeyModal from './CreateApiKeyModal';
 import OAuthConfigSection from './OAuthConfigSection';
 
