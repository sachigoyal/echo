import { createPathMatcher } from 'next-path-matcher';

import { NextRequest, NextResponse } from 'next/server';

import { Address } from 'viem';
import { paymentMiddleware, Network } from 'x402-next';
import { facilitator } from '@coinbase/x402';

import { middleware } from '@/auth/middleware';
import {
  formatAmountFromQueryParams,
  formatPriceForMiddleware,
} from '@/lib/base';

export const config = {
  matcher: [
    '/((?!_next|[^?]*\\.(?:html?|css|js(?!on)|jpe?g|webp|png|gif|svg|ttf|woff2?|ico|csv|docx?|xlsx?|zip|webmanifest)).*)',
  ],
  runtime: 'nodejs',
};

export const x402MiddlewareGenerator = (req: NextRequest) => {
  const amount = formatAmountFromQueryParams(req);

  if (!amount) {
    return async () => {
      return NextResponse.json({ error: `Invalid amount` }, { status: 400 });
    };
  }

  const paymentAmount = formatPriceForMiddleware(amount);

  return paymentMiddleware(
    process.env.RESOURCE_WALLET_ADDRESS as Address,
    {
      '/api/v1/base/payment-link': {
        price: paymentAmount,
        network: process.env.NETWORK as Network,
        config: {
          description: 'Access to protected content',
        },
      },
    },
    facilitator,
    {
      appName: 'Echo Credits',
    }
  );
};

<<<<<<< HEAD
const isPublicRoute = createPathMatcher([
  // public pages
  '/',
  '/popular',
  '/login',
  '/terms',
  '/docs(.*)',
  '/llms.mdx(.*)',
  '/verify-email',
  '/auth/signin(.*)',
  // public routes
  '/api/auth/(.*)',
  '/api/v1/(.*)',
  '/api/oauth(.*)',
  '/api/validate-jwt-token(.*)',
  '/api/apps/public',
  '/api/stripe/webhook',
  '/api/validate-jwt-token(.*)', // Fast JWT validation endpoint - no auth needed
  '/api/health(.*)', // Health check endpoint - no auth needed
]);

=======
>>>>>>> 8f544675
const isX402Route = createPathMatcher(['/api/v1/base/(.*)']);

export default middleware(req => {
  if (isX402Route(req)) {
    // For OPTIONS requests on x402 routes, pass to the next auth handler
    if (req.method === 'OPTIONS') {
      return NextResponse.next();
    }

    const paymentMiddleware = x402MiddlewareGenerator(req);
    return paymentMiddleware(req);
  }

  return NextResponse.next();
});<|MERGE_RESOLUTION|>--- conflicted
+++ resolved
@@ -48,30 +48,6 @@
   );
 };
 
-<<<<<<< HEAD
-const isPublicRoute = createPathMatcher([
-  // public pages
-  '/',
-  '/popular',
-  '/login',
-  '/terms',
-  '/docs(.*)',
-  '/llms.mdx(.*)',
-  '/verify-email',
-  '/auth/signin(.*)',
-  // public routes
-  '/api/auth/(.*)',
-  '/api/v1/(.*)',
-  '/api/oauth(.*)',
-  '/api/validate-jwt-token(.*)',
-  '/api/apps/public',
-  '/api/stripe/webhook',
-  '/api/validate-jwt-token(.*)', // Fast JWT validation endpoint - no auth needed
-  '/api/health(.*)', // Health check endpoint - no auth needed
-]);
-
-=======
->>>>>>> 8f544675
 const isX402Route = createPathMatcher(['/api/v1/base/(.*)']);
 
 export default middleware(req => {
